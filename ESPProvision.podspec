--- conflicted
+++ resolved
@@ -1,11 +1,7 @@
 Pod::Spec.new do |spec|
 
   spec.name         = "ESPProvision"
-<<<<<<< HEAD
-  spec.version      = "2.1.2"
-=======
   spec.version      = "2.1.3"
->>>>>>> bc0c5a25
   spec.summary      = "ESP-IDF provisioning in Swift"
   spec.description  = "It provides mechanism to provide network credentials and/or custom data to an ESP32, ESP32-S2 or ESP8266 devices"
   spec.homepage     = "https://github.com/espressif/esp-idf-provisioning-ios"
